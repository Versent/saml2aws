--- conflicted
+++ resolved
@@ -1,4 +1,3 @@
-<<<<<<< HEAD
 package browser
 
 import (
@@ -85,90 +84,3 @@
 
 	return nil
 }
-=======
-package browser
-
-import (
-	"errors"
-	"net/url"
-
-	"github.com/mxschmitt/playwright-go"
-	"github.com/sirupsen/logrus"
-	"github.com/versent/saml2aws/v2/pkg/cfg"
-	"github.com/versent/saml2aws/v2/pkg/creds"
-)
-
-var logger = logrus.WithField("provider", "browser")
-
-// Client client for browser based Identity Provider
-type Client struct {
-}
-
-// New create new browser based client
-func New(idpAccount *cfg.IDPAccount) (*Client, error) {
-	return &Client{}, nil
-}
-
-func (cl *Client) Authenticate(loginDetails *creds.LoginDetails) (string, error) {
-
-	pw, err := playwright.Run()
-	if err != nil {
-		return "", err
-	}
-
-	// TODO: provide some overrides for this window
-	launchOptions := playwright.BrowserTypeLaunchOptions{
-		Headless: playwright.Bool(false),
-	}
-
-	// currently using Chromium as it is widely supported for Identity providers
-	//
-	// this is a sandboxed browser window so password managers and addons are separate
-	browser, err := pw.Chromium.Launch(launchOptions)
-	if err != nil {
-		return "", err
-	}
-
-	page, err := browser.NewPage()
-	if err != nil {
-		return "", err
-	}
-
-	logger.WithField("URL", loginDetails.URL).Info("opening browser")
-
-	if _, err := page.Goto(loginDetails.URL); err != nil {
-		return "", err
-	}
-
-	r := page.WaitForRequest("https://signin.amazonaws-us-gov.com/saml")
-	data, err := r.PostData()
-	if err != nil {
-		return "", err
-	}
-
-	values, err := url.ParseQuery(data)
-	if err != nil {
-		return "", err
-	}
-
-	logger.Info("clean up browser")
-
-	if err = browser.Close(); err != nil {
-		return "", err
-	}
-	if err = pw.Stop(); err != nil {
-		return "", err
-	}
-
-	return values.Get("SAMLResponse"), nil
-}
-
-func (cl *Client) Validate(loginDetails *creds.LoginDetails) error {
-
-	if loginDetails.URL == "" {
-		return errors.New("empty URL")
-	}
-
-	return nil
-}
->>>>>>> e08493ae
