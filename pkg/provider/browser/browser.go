package browser

import (
	"errors"
	"net/url"
	"regexp"
	"strings"

	"github.com/playwright-community/playwright-go"
	"github.com/sirupsen/logrus"
	"github.com/versent/saml2aws/v2/pkg/cfg"
	"github.com/versent/saml2aws/v2/pkg/creds"
)

var logger = logrus.WithField("provider", "browser")

const DEFAULT_TIMEOUT float64 = 300000

// Client client for browser based Identity Provider
type Client struct {
	BrowserType           string
	BrowserExecutablePath string
	Headless              bool
	// Setup alternative directory to download playwright browsers to
	BrowserDriverDir string
	Timeout          int
}

// New create new browser based client
func New(idpAccount *cfg.IDPAccount) (*Client, error) {
	return &Client{
<<<<<<< HEAD
		Headless:              idpAccount.Headless,
		BrowserDriverDir:      idpAccount.BrowserDriverDir,
		BrowserType:           strings.ToLower(idpAccount.BrowserType),
		BrowserExecutablePath: idpAccount.BrowserExecutablePath,
=======
		Headless:         idpAccount.Headless,
		BrowserDriverDir: idpAccount.BrowserDriverDir,
		Timeout:          idpAccount.Timeout,
>>>>>>> 4cd70e58
	}, nil
}

// contains checks if a string is present in a slice
func contains(s []string, str string) bool {
	for _, v := range s {
		if v == str {
			return true
		}
	}

	return false
}
func (cl *Client) Authenticate(loginDetails *creds.LoginDetails) (string, error) {
	runOptions := playwright.RunOptions{}
	if cl.BrowserDriverDir != "" {
		runOptions.DriverDirectory = cl.BrowserDriverDir
	}

	// Optionally download browser drivers if specified
	if loginDetails.DownloadBrowser {
		err := playwright.Install(&runOptions)
		if err != nil {
			return "", err
		}
	}

	pw, err := playwright.Run(&runOptions)
	if err != nil {
		return "", err
	}

	// TODO: provide some overrides for this window
	launchOptions := playwright.BrowserTypeLaunchOptions{
		Headless: playwright.Bool(cl.Headless),
	}

	validBrowserTypes := []string{"chromium", "firefox", "webkit", "chrome", "chrome-beta", "chrome-dev", "chrome-canary", "msedge", "msedge-beta", "msedge-dev", "msedge-canary"}
	if len(cl.BrowserType) > 0 && !contains(validBrowserTypes, cl.BrowserType) {
		return "", fmt.Errorf("invalid browser-type: '%s', only %s are allowed", cl.BrowserType, validBrowserTypes)
	}

	if cl.BrowserType != "" {
		logger.Info(fmt.Sprintf("Setting browser type: %s", cl.BrowserType))
		launchOptions.Channel = playwright.String(cl.BrowserType)
	}

	// Default browser is Chromium as it is widely supported for Identity providers,
	// It can also be set to the other playwright browsers: Firefox and WebKit
	browserType := pw.Chromium
	if cl.BrowserType == "firefox" {
		browserType = pw.Firefox
	} else if cl.BrowserType == "webkit" {
		browserType = pw.WebKit
	}

	// You can set the path to a browser executable to run instead of the playwright-go bundled one. If `executablePath`
	// is a relative path, then it is resolved relative to the current working directory.
	// Note that Playwright only works with the bundled Chromium, Firefox or WebKit, use at your own risk. see:
	if len(cl.BrowserExecutablePath) > 0 {
		logger.Info(fmt.Sprintf("Setting browser executable path: %s", cl.BrowserExecutablePath))
		launchOptions.ExecutablePath = &cl.BrowserExecutablePath
	}

	// currently using the main browsers supported by Playwright: Chromium, Firefox or Webkit
	//
	// this is a sandboxed browser window so password managers and addons are separate
	browser, err := browserType.Launch(launchOptions)
	if err != nil {
		return "", err
	}

	page, err := browser.NewPage()
	if err != nil {
		return "", err
	}

	defer func() {
		logger.Info("clean up browser")
		if err := browser.Close(); err != nil {
			logger.Info("Error when closing browser", err)
		}
		if err := pw.Stop(); err != nil {
			logger.Info("Error when stopping pm", err)
		}
	}()

	return getSAMLResponse(page, loginDetails, cl)
}

var getSAMLResponse = func(page playwright.Page, loginDetails *creds.LoginDetails, client *Client) (string, error) {
	logger.WithField("URL", loginDetails.URL).Info("opening browser")

	if _, err := page.Goto(loginDetails.URL); err != nil {
		return "", err
	}

	// https://docs.aws.amazon.com/general/latest/gr/signin-service.html
	// https://docs.amazonaws.cn/en_us/aws/latest/userguide/endpoints-Ningxia.html
	// https://docs.amazonaws.cn/en_us/aws/latest/userguide/endpoints-Beijing.html
	signin_re, err := signinRegex()
	if err != nil {
		return "", err
	}

	logger.Info("waiting ...")
	r, _ := page.ExpectRequest(signin_re, func() error {
		_, err := page.Goto("about:blank")
		return err
	}, client.expectRequestTimeout())
	data, err := r.PostData()
	if err != nil {
		return "", err
	}

	values, err := url.ParseQuery(data)
	if err != nil {
		return "", err
	}

	return values.Get("SAMLResponse"), nil
}

func signinRegex() (*regexp.Regexp, error) {
	// https://docs.aws.amazon.com/general/latest/gr/signin-service.html
	// https://docs.amazonaws.cn/en_us/aws/latest/userguide/endpoints-Ningxia.html
	// https://docs.amazonaws.cn/en_us/aws/latest/userguide/endpoints-Beijing.html
	return regexp.Compile(`https:\/\/((.*\.)?signin\.(aws\.amazon\.com|amazonaws-us-gov\.com|amazonaws\.cn))\/saml`)
}

func (cl *Client) Validate(loginDetails *creds.LoginDetails) error {

	if loginDetails.URL == "" {
		return errors.New("empty URL")
	}

	return nil
}

func (cl *Client) expectRequestTimeout() playwright.PageExpectRequestOptions {
	timeout := float64(cl.Timeout)
	if timeout < 30000 {
		timeout = DEFAULT_TIMEOUT
	}
	return playwright.PageExpectRequestOptions{Timeout: &timeout}
}<|MERGE_RESOLUTION|>--- conflicted
+++ resolved
@@ -2,6 +2,7 @@
 
 import (
 	"errors"
+	"fmt"
 	"net/url"
 	"regexp"
 	"strings"
@@ -29,16 +30,11 @@
 // New create new browser based client
 func New(idpAccount *cfg.IDPAccount) (*Client, error) {
 	return &Client{
-<<<<<<< HEAD
 		Headless:              idpAccount.Headless,
 		BrowserDriverDir:      idpAccount.BrowserDriverDir,
 		BrowserType:           strings.ToLower(idpAccount.BrowserType),
 		BrowserExecutablePath: idpAccount.BrowserExecutablePath,
-=======
-		Headless:         idpAccount.Headless,
-		BrowserDriverDir: idpAccount.BrowserDriverDir,
-		Timeout:          idpAccount.Timeout,
->>>>>>> 4cd70e58
+		Timeout:               idpAccount.Timeout,
 	}, nil
 }
 
