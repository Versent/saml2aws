package creds

// LoginDetails used to authenticate
type LoginDetails struct {
<<<<<<< HEAD
	ClientID            string // used by OneLogin
	ClientSecret        string // used by OneLogin
	Username            string
	Password            string
	MFAToken            string
	DuoMFAOption        string
	URL                 string
	StateToken          string // used by Okta
	AdditionalURLParams string
}

// Validate validate the login details
func (ld *LoginDetails) Validate() error {
	if ld.URL == "" {
		return errors.New("Empty URL")
	}
	if ld.Username == "" {
		return errors.New("Empty username")
	}
	if ld.Password == "" {
		return errors.New("Empty password")
	}
	return nil
=======
	ClientID     string // used by OneLogin
	ClientSecret string // used by OneLogin
	Username     string
	Password     string
	MFAToken     string
	DuoMFAOption string
	URL          string
	StateToken   string // used by Okta
>>>>>>> d849abb9
}<|MERGE_RESOLUTION|>--- conflicted
+++ resolved
@@ -2,7 +2,6 @@
 
 // LoginDetails used to authenticate
 type LoginDetails struct {
-<<<<<<< HEAD
 	ClientID            string // used by OneLogin
 	ClientSecret        string // used by OneLogin
 	Username            string
@@ -12,28 +11,4 @@
 	URL                 string
 	StateToken          string // used by Okta
 	AdditionalURLParams string
-}
-
-// Validate validate the login details
-func (ld *LoginDetails) Validate() error {
-	if ld.URL == "" {
-		return errors.New("Empty URL")
-	}
-	if ld.Username == "" {
-		return errors.New("Empty username")
-	}
-	if ld.Password == "" {
-		return errors.New("Empty password")
-	}
-	return nil
-=======
-	ClientID     string // used by OneLogin
-	ClientSecret string // used by OneLogin
-	Username     string
-	Password     string
-	MFAToken     string
-	DuoMFAOption string
-	URL          string
-	StateToken   string // used by Okta
->>>>>>> d849abb9
 }