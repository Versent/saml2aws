package main

import (
	"crypto/tls"
	"io"
	"log"
	"net/http"
	"os"
	"runtime"

	"github.com/alecthomas/kingpin"
	"github.com/sirupsen/logrus"
	"github.com/versent/saml2aws/v2/cmd/saml2aws/commands"
	"github.com/versent/saml2aws/v2/pkg/flags"
)

var (
	// Version app version
	Version = "1.0.0"
)

// The `cmdLineList` type is used to make a `[]string` meet the requirements
// of the kingpin.Value interface
type cmdLineList []string

func (i *cmdLineList) Set(value string) error {
	*i = append(*i, value)

	return nil
}

func (i *cmdLineList) String() string {
	return ""
}

func (i *cmdLineList) IsCumulative() bool {
	return true
}

func buildCmdList(s kingpin.Settings) (target *[]string) {
	target = new([]string)
	s.SetValue((*cmdLineList)(target))
	return
}

func main() {

	log.SetOutput(os.Stderr)
	log.SetFlags(0)
	logrus.SetOutput(os.Stderr)

	// the following avoids issues with powershell, and shells in windows reporting a program errors
	// because it has written to stderr
	if runtime.GOOS == "windows" {
		log.SetOutput(os.Stdout)
		logrus.SetOutput(os.Stdout)
	}

	app := kingpin.New("saml2aws", "A command line tool to help with SAML access to the AWS token service.")
	app.Version(Version)

	// Settings not related to commands
	verbose := app.Flag("verbose", "Enable verbose logging").Bool()
	quiet := app.Flag("quiet", "silences logs").Bool()

	provider := app.Flag("provider", "This flag is obsolete. See: https://github.com/Versent/saml2aws#configuring-idp-accounts").Short('i').Enum("Akamai", "AzureAD", "ADFS", "ADFS2", "Browser", "Ping", "JumpCloud", "Okta", "OneLogin", "PSU", "KeyCloak")

	// Common (to all commands) settings
	commonFlags := new(flags.CommonFlags)
	app.Flag("config", "Path/filename of saml2aws config file (env: SAML2AWS_CONFIGFILE)").Envar("SAML2AWS_CONFIGFILE").StringVar(&commonFlags.ConfigFile)
	app.Flag("idp-account", "The name of the configured IDP account. (env: SAML2AWS_IDP_ACCOUNT)").Envar("SAML2AWS_IDP_ACCOUNT").Short('a').Default("default").StringVar(&commonFlags.IdpAccount)
	app.Flag("idp-provider", "The configured IDP provider. (env: SAML2AWS_IDP_PROVIDER)").Envar("SAML2AWS_IDP_PROVIDER").EnumVar(&commonFlags.IdpProvider, "Akamai", "AzureAD", "ADFS", "ADFS2", "Browser", "GoogleApps", "Ping", "JumpCloud", "Okta", "OneLogin", "PSU", "KeyCloak", "F5APM", "Shibboleth", "ShibbolethECP", "NetIQ", "Auth0")
	app.Flag("mfa", "The name of the mfa. (env: SAML2AWS_MFA)").Envar("SAML2AWS_MFA").StringVar(&commonFlags.MFA)
	app.Flag("skip-verify", "Skip verification of server certificate. (env: SAML2AWS_SKIP_VERIFY)").Envar("SAML2AWS_SKIP_VERIFY").Short('s').BoolVar(&commonFlags.SkipVerify)
	app.Flag("url", "The URL of the SAML IDP server used to login. (env: SAML2AWS_URL)").Envar("SAML2AWS_URL").StringVar(&commonFlags.URL)
	app.Flag("username", "The username used to login. (env: SAML2AWS_USERNAME)").Envar("SAML2AWS_USERNAME").StringVar(&commonFlags.Username)
	app.Flag("password", "The password used to login. (env: SAML2AWS_PASSWORD)").Envar("SAML2AWS_PASSWORD").StringVar(&commonFlags.Password)
	app.Flag("mfa-token", "The current MFA token (supported in Keycloak, ADFS, GoogleApps). (env: SAML2AWS_MFA_TOKEN)").Envar("SAML2AWS_MFA_TOKEN").StringVar(&commonFlags.MFAToken)
	app.Flag("role", "The ARN of the role to assume. (env: SAML2AWS_ROLE)").Envar("SAML2AWS_ROLE").StringVar(&commonFlags.RoleArn)
	app.Flag("aws-urn", "The URN used by SAML when you login. (env: SAML2AWS_AWS_URN)").Envar("SAML2AWS_AWS_URN").StringVar(&commonFlags.AmazonWebservicesURN)
	app.Flag("skip-prompt", "Skip prompting for parameters during login.").BoolVar(&commonFlags.SkipPrompt)
	app.Flag("session-duration", "The duration of your AWS Session. (env: SAML2AWS_SESSION_DURATION)").Envar("SAML2AWS_SESSION_DURATION").IntVar(&commonFlags.SessionDuration)
	app.Flag("disable-keychain", "Do not use keychain at all. This will also disable Okta sessions & remembering MFA device. (env: SAML2AWS_DISABLE_KEYCHAIN)").Envar("SAML2AWS_DISABLE_KEYCHAIN").BoolVar(&commonFlags.DisableKeychain)
	app.Flag("region", "AWS region to use for API requests, e.g. us-east-1, us-gov-west-1, cn-north-1 (env: SAML2AWS_REGION)").Envar("SAML2AWS_REGION").Short('r').StringVar(&commonFlags.Region)
	app.Flag("prompter", "The prompter to use for user input (default, pinentry)").StringVar(&commonFlags.Prompter)

	// `configure` command and settings
	cmdConfigure := app.Command("configure", "Configure a new IDP account.")
	cmdConfigure.Flag("app-id", "OneLogin app id required for SAML assertion. (env: ONELOGIN_APP_ID)").Envar("ONELOGIN_APP_ID").StringVar(&commonFlags.AppID)
	cmdConfigure.Flag("client-id", "OneLogin client id, used to generate API access token. (env: ONELOGIN_CLIENT_ID)").Envar("ONELOGIN_CLIENT_ID").StringVar(&commonFlags.ClientID)
	cmdConfigure.Flag("client-secret", "OneLogin client secret, used to generate API access token. (env: ONELOGIN_CLIENT_SECRET)").Envar("ONELOGIN_CLIENT_SECRET").StringVar(&commonFlags.ClientSecret)
	cmdConfigure.Flag("subdomain", "OneLogin subdomain of your company account. (env: ONELOGIN_SUBDOMAIN)").Envar("ONELOGIN_SUBDOMAIN").StringVar(&commonFlags.Subdomain)
	cmdConfigure.Flag("mfa-ip-address", "IP address whitelisting defined in OneLogin MFA policies. (env: ONELOGIN_MFA_IP_ADDRESS)").Envar("ONELOGIN_MFA_IP_ADDRESS").StringVar(&commonFlags.MFAIPAddress)
	cmdConfigure.Flag("profile", "The AWS profile to save the temporary credentials. (env: SAML2AWS_PROFILE)").Envar("SAML2AWS_PROFILE").Short('p').StringVar(&commonFlags.Profile)
	cmdConfigure.Flag("resource-id", "F5APM SAML resource ID of your company account. (env: SAML2AWS_F5APM_RESOURCE_ID)").Envar("SAML2AWS_F5APM_RESOURCE_ID").StringVar(&commonFlags.ResourceID)
	cmdConfigure.Flag("credentials-file", "The file that will cache the credentials retrieved from AWS. When not specified, will use the default AWS credentials file location. (env: SAML2AWS_CREDENTIALS_FILE)").Envar("SAML2AWS_CREDENTIALS_FILE").StringVar(&commonFlags.CredentialsFile)
	cmdConfigure.Flag("cache-saml", "Caches the SAML response (env: SAML2AWS_CACHE_SAML)").Envar("SAML2AWS_CACHE_SAML").BoolVar(&commonFlags.SAMLCache)
	cmdConfigure.Flag("cache-file", "The location of the SAML cache file (env: SAML2AWS_SAML_CACHE_FILE)").Envar("SAML2AWS_SAML_CACHE_FILE").StringVar(&commonFlags.SAMLCacheFile)
	cmdConfigure.Flag("disable-sessions", "Do not use Okta sessions. Uses Okta sessions by default. (env: SAML2AWS_OKTA_DISABLE_SESSIONS)").Envar("SAML2AWS_OKTA_DISABLE_SESSIONS").BoolVar(&commonFlags.DisableSessions)
	cmdConfigure.Flag("disable-remember-device", "Do not remember Okta MFA device. Remembers MFA device by default. (env: SAML2AWS_OKTA_DISABLE_REMEMBER_DEVICE)").Envar("SAML2AWS_OKTA_DISABLE_REMEMBER_DEVICE").BoolVar(&commonFlags.DisableRememberDevice)
	configFlags := commonFlags

	// `login` command and settings
	cmdLogin := app.Command("login", "Login to a SAML 2.0 IDP and convert the SAML assertion to an STS token.")
	loginFlags := new(flags.LoginExecFlags)
	loginFlags.CommonFlags = commonFlags
	cmdLogin.Flag("profile", "The AWS profile to save the temporary credentials. (env: SAML2AWS_PROFILE)").Short('p').Envar("SAML2AWS_PROFILE").StringVar(&commonFlags.Profile)
	cmdLogin.Flag("duo-mfa-option", "The MFA option you want to use to authenticate with").Envar("SAML2AWS_DUO_MFA_OPTION").EnumVar(&loginFlags.DuoMFAOption, "Passcode", "Phone Call", "Duo Push")
	cmdLogin.Flag("client-id", "OneLogin client id, used to generate API access token. (env: ONELOGIN_CLIENT_ID)").Envar("ONELOGIN_CLIENT_ID").StringVar(&commonFlags.ClientID)
	cmdLogin.Flag("client-secret", "OneLogin client secret, used to generate API access token. (env: ONELOGIN_CLIENT_SECRET)").Envar("ONELOGIN_CLIENT_SECRET").StringVar(&commonFlags.ClientSecret)
	cmdLogin.Flag("mfa-ip-address", "IP address whitelisting defined in OneLogin MFA policies. (env: ONELOGIN_MFA_IP_ADDRESS)").Envar("ONELOGIN_MFA_IP_ADDRESS").StringVar(&commonFlags.MFAIPAddress)
	cmdLogin.Flag("force", "Refresh credentials even if not expired.").BoolVar(&loginFlags.Force)
	cmdLogin.Flag("credential-process", "Enables AWS Credential Process support by outputting credentials to STDOUT in a JSON message.").BoolVar(&loginFlags.CredentialProcess)
	cmdLogin.Flag("credentials-file", "The file that will cache the credentials retrieved from AWS. When not specified, will use the default AWS credentials file location. (env: SAML2AWS_CREDENTIALS_FILE)").Envar("SAML2AWS_CREDENTIALS_FILE").StringVar(&commonFlags.CredentialsFile)
	cmdLogin.Flag("cache-saml", "Caches the SAML response (env: SAML2AWS_CACHE_SAML)").Envar("SAML2AWS_CACHE_SAML").BoolVar(&commonFlags.SAMLCache)
	cmdLogin.Flag("cache-file", "The location of the SAML cache file (env: SAML2AWS_SAML_CACHE_FILE)").Envar("SAML2AWS_SAML_CACHE_FILE").StringVar(&commonFlags.SAMLCacheFile)
	cmdLogin.Flag("disable-sessions", "Do not use Okta sessions. Uses Okta sessions by default. (env: SAML2AWS_OKTA_DISABLE_SESSIONS)").Envar("SAML2AWS_OKTA_DISABLE_SESSIONS").BoolVar(&commonFlags.DisableSessions)
	cmdLogin.Flag("disable-remember-device", "Do not remember Okta MFA device. Remembers MFA device by default. (env: SAML2AWS_OKTA_DISABLE_REMEMBER_DEVICE)").Envar("SAML2AWS_OKTA_DISABLE_REMEMBER_DEVICE").BoolVar(&commonFlags.DisableRememberDevice)

	// `exec` command and settings
	cmdExec := app.Command("exec", "Exec the supplied command with env vars from STS token.")
	execFlags := new(flags.LoginExecFlags)
	execFlags.CommonFlags = commonFlags
	cmdExec.Flag("profile", "The AWS profile to save the temporary credentials. (env: SAML2AWS_PROFILE)").Envar("SAML2AWS_PROFILE").Short('p').StringVar(&commonFlags.Profile)
	cmdExec.Flag("exec-profile", "The AWS profile to utilize for command execution. Useful to allow the aws cli to perform secondary role assumption. (env: SAML2AWS_EXEC_PROFILE)").Envar("SAML2AWS_EXEC_PROFILE").StringVar(&execFlags.ExecProfile)
	cmdExec.Flag("credentials-file", "The file that will cache the credentials retrieved from AWS. When not specified, will use the default AWS credentials file location. (env: SAML2AWS_CREDENTIALS_FILE)").Envar("SAML2AWS_CREDENTIALS_FILE").StringVar(&commonFlags.CredentialsFile)
	cmdLine := buildCmdList(cmdExec.Arg("command", "The command to execute."))

	// `console` command and settings
	cmdConsole := app.Command("console", "Console will open the aws console after logging in.")
	consoleFlags := new(flags.ConsoleFlags)
	consoleFlags.LoginExecFlags = execFlags
	consoleFlags.LoginExecFlags.CommonFlags = commonFlags
	cmdConsole.Flag("exec-profile", "The AWS profile to utilize for console execution. (env: SAML2AWS_EXEC_PROFILE)").Envar("SAML2AWS_EXEC_PROFILE").StringVar(&consoleFlags.LoginExecFlags.ExecProfile)
	cmdConsole.Flag("profile", "The AWS profile to save the temporary credentials. (env: SAML2AWS_PROFILE)").Envar("SAML2AWS_PROFILE").Short('p').StringVar(&commonFlags.Profile)
	cmdConsole.Flag("force", "Refresh credentials even if not expired.").BoolVar(&consoleFlags.LoginExecFlags.Force)
	cmdConsole.Flag("link", "Present link to AWS console instead of opening browser").BoolVar(&consoleFlags.Link)
	cmdConsole.Flag("credentials-file", "The file that will cache the credentials retrieved from AWS. When not specified, will use the default AWS credentials file location. (env: SAML2AWS_CREDENTIALS_FILE)").Envar("SAML2AWS_CREDENTIALS_FILE").StringVar(&commonFlags.CredentialsFile)

	// `list` command and settings
	cmdListRoles := app.Command("list-roles", "List available role ARNs.")
	cmdListRoles.Flag("cache-saml", "Caches the SAML response (env: SAML2AWS_CACHE_SAML)").Envar("SAML2AWS_CACHE_SAML").BoolVar(&commonFlags.SAMLCache)
	cmdListRoles.Flag("cache-file", "The location of the SAML cache file (env: SAML2AWS_SAML_CACHE_FILE)").Envar("SAML2AWS_SAML_CACHE_FILE").StringVar(&commonFlags.SAMLCacheFile)
	listRolesFlags := new(flags.LoginExecFlags)
	listRolesFlags.CommonFlags = commonFlags

	// `script` command and settings
	cmdScript := app.Command("script", "Emit a script that will export environment variables.")
	scriptFlags := new(flags.LoginExecFlags)
	scriptFlags.CommonFlags = commonFlags
	cmdScript.Flag("profile", "The AWS profile to save the temporary credentials. (env: SAML2AWS_PROFILE)").Envar("SAML2AWS_PROFILE").Short('p').StringVar(&commonFlags.Profile)
	cmdScript.Flag("credentials-file", "The file that will cache the credentials retrieved from AWS. When not specified, will use the default AWS credentials file location. (env: SAML2AWS_CREDENTIALS_FILE)").Envar("SAML2AWS_CREDENTIALS_FILE").StringVar(&commonFlags.CredentialsFile)
	var shell string
	cmdScript.
		Flag("shell", "Type of shell environment. Options include: bash, /bin/sh, powershell, fish, env").
		Default("bash").
		EnumVar(&shell, "bash", "/bin/sh", "powershell", "fish", "env")

	// Trigger the parsing of the command line inputs via kingpin
	command := kingpin.MustParse(app.Parse(os.Args[1:]))

	// will leave this here for a while during upgrade process
	if *provider != "" {
		log.Println("The --provider flag has been replaced with a new configure command. See https://github.com/versent/saml2aws/v2#adding-idp-accounts")
		os.Exit(1)
	}

	errtpl := "%v\n"
	if *verbose {
		logrus.SetLevel(logrus.DebugLevel)
		errtpl = "%+v\n"
	}

<<<<<<< HEAD
	if *quiet || (command == cmdLogin.FullCommand() && loginFlags.CredentialProcess) {
		log.SetOutput(ioutil.Discard)
		logrus.SetOutput(ioutil.Discard)
=======
	if *quiet {
		log.SetOutput(io.Discard)
		logrus.SetOutput(io.Discard)
>>>>>>> 3f848848
	}

	// Set the default transport settings so all http clients will pick them up.
	http.DefaultTransport.(*http.Transport).TLSClientConfig = &tls.Config{InsecureSkipVerify: commonFlags.SkipVerify}
	http.DefaultTransport.(*http.Transport).Proxy = http.ProxyFromEnvironment

	logrus.WithField("command", command).Debug("Running")

	var err error
	switch command {
	case cmdScript.FullCommand():
		err = commands.Script(scriptFlags, shell)
	case cmdLogin.FullCommand():
		err = commands.Login(loginFlags)
	case cmdExec.FullCommand():
		err = commands.Exec(execFlags, *cmdLine)
	case cmdConsole.FullCommand():
		err = commands.Console(consoleFlags)
	case cmdListRoles.FullCommand():
		err = commands.ListRoles(listRolesFlags)
	case cmdConfigure.FullCommand():
		err = commands.Configure(configFlags)
	}

	if err != nil {
		log.Printf(errtpl, err)
		os.Exit(1)
	}
}<|MERGE_RESOLUTION|>--- conflicted
+++ resolved
@@ -171,15 +171,9 @@
 		errtpl = "%+v\n"
 	}
 
-<<<<<<< HEAD
 	if *quiet || (command == cmdLogin.FullCommand() && loginFlags.CredentialProcess) {
-		log.SetOutput(ioutil.Discard)
-		logrus.SetOutput(ioutil.Discard)
-=======
-	if *quiet {
 		log.SetOutput(io.Discard)
 		logrus.SetOutput(io.Discard)
->>>>>>> 3f848848
 	}
 
 	// Set the default transport settings so all http clients will pick them up.
