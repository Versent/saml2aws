NAME=saml2aws
ARCH=$(shell uname -m)
OS=$(shell uname)
ITERATION := 1

GOLANGCI_VERSION = 1.45.2

GORELEASER := $(shell command -v goreleaser 2> /dev/null)

SOURCE_FILES?=$$(go list ./... | grep -v /vendor/)
TEST_PATTERN?=.
TEST_OPTIONS?=

BIN_DIR := ./bin

ci: prepare test

#$(BIN_DIR)/golangci-lint: $(BIN_DIR)/golangci-lint-${GOLANGCI_VERSION}
#	@ln -sf golangci-lint-${GOLANGCI_VERSION} $(BIN_DIR)/golangci-lint
#$(BIN_DIR)/golangci-lint-${GOLANGCI_VERSION}:
#	@curl -sfL https://install.goreleaser.com/github.com/golangci/golangci-lint.sh | BINARY=golangci-lint bash -s -- v${GOLANGCI_VERSION}
#	@mv $(BIN_DIR)/golangci-lint $@
#
#$(BIN_DIR)/goreleaser: $(BIN_DIR)/goreleaser-${GORELEASER_VERSION}
#	@ln -sf goreleaser-${GORELEASER_VERSION} $(BIN_DIR)/goreleaeer
#$(BIN_DIR)/goreleaser-${GORELEASER_VERSION}:
#	@curl -sfL https://install.goreleaser.com/github.com/goreleaser/goreleaser.sh | BINARY=goreleaser bash -s -- v${GORELEASER_VERSION}
#	@mv $(BIN_DIR)/goreleaser $@

mod:
	@go mod download
	@go mod tidy
.PHONY: mod

lint: 
	@echo "--- lint all the things"
	@docker run --rm -v $(shell pwd):/app -w /app golangci/golangci-lint:v$(GOLANGCI_VERSION) golangci-lint run -v
.PHONY: lint

lint-fix:
	@echo "--- lint all the things"
	@docker run --rm -v $(shell pwd):/app -w /app golangci/golangci-lint:v$(GOLANGCI_VERSION) golangci-lint run -v --fix
.PHONY: lint-fix

fmt: lint-fix

install:
	go install ./cmd/saml2aws
.PHONY: mod

build:
<<<<<<< HEAD

ifndef GORELEASER
    $(error "goreleaser is not available please install and ensure it is on PATH")
endif

ifeq ($(OS),Darwin)
	goreleaser build --snapshot --clean --config $(CURDIR)/.goreleaser.macos-latest.yml
else ifeq ($(OS),Linux)
	goreleaser build --snapshot --clean --config $(CURDIR)/.goreleaser.ubuntu-latest.yml
else
	$(error Unsupported build OS: $(OS))
endif
=======
	goreleaser build --snapshot --rm-dist
>>>>>>> be1190bd
.PHONY: build

clean:
	@rm -fr ./build
.PHONY: clean

generate-mocks:
	mockery -dir pkg/prompter --all
	mockery -dir pkg/provider/okta -name U2FDevice
.PHONY: generate-mocks

test:
	@echo "--- test all the things"
	@go test -cover ./...
.PHONY: test<|MERGE_RESOLUTION|>--- conflicted
+++ resolved
@@ -49,8 +49,6 @@
 .PHONY: mod
 
 build:
-<<<<<<< HEAD
-
 ifndef GORELEASER
     $(error "goreleaser is not available please install and ensure it is on PATH")
 endif
@@ -62,9 +60,6 @@
 else
 	$(error Unsupported build OS: $(OS))
 endif
-=======
-	goreleaser build --snapshot --rm-dist
->>>>>>> be1190bd
 .PHONY: build
 
 clean:
